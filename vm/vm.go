--- conflicted
+++ resolved
@@ -36,25 +36,6 @@
 }
 
 type Config struct {
-<<<<<<< HEAD
-	Name        string
-	Index       int
-	Workdir     string
-	Bin         string
-	BinArgs     string
-	Initrd      string
-	Kernel      string
-	Cmdline     string
-	Image       string
-	Sshkey      string
-	Executor    string
-	Device      string
-	MachineType string
-	Filesystems []string
-	Cpu         int
-	Mem         int
-	Debug       bool
-=======
 	Name            string
 	Index           int
 	Workdir         string
@@ -77,7 +58,6 @@
 	Cpu             int
 	Mem             int
 	Debug           bool
->>>>>>> a8ee9045
 }
 
 type ctorFunc func(cfg *Config) (Instance, error)
