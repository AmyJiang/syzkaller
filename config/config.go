// Copyright 2015 syzkaller project authors. All rights reserved.
// Use of this source code is governed by Apache 2 LICENSE that can be found in the LICENSE file.

package config

import (
	"encoding/json"
	"fmt"
	"io/ioutil"
	"os"
	"path/filepath"
	"regexp"
	"strings"

	"github.com/google/syzkaller/fileutil"
	"github.com/google/syzkaller/sys"
	"github.com/google/syzkaller/vm"
)

type Config struct {
	Name     string // Instance name (used for identification and as GCE instance prefix)
	Http     string // TCP address to serve HTTP stats page (e.g. "localhost:50000")
	Rpc      string // TCP address to serve RPC for fuzzer processes (optional, only useful for type "none")
	Workdir  string
	Vmlinux  string
	Kernel   string // e.g. arch/x86/boot/bzImage
	Tag      string // arbitrary optional tag that is saved along with crash reports (e.g. kernel branch/commit)
	Cmdline  string // kernel command line
	Image    string // linux image for VMs
	Initrd   string // linux initial ramdisk. (optional)
	Cpu      int    // number of VM CPUs
	Mem      int    // amount of VM memory in MBs
	Sshkey   string // root ssh key for the image
	Bin      string // qemu/lkvm binary name
	Bin_Args string // additional command line arguments for qemu/lkvm binary
	Debug    bool   // dump all VM output to console
	Output   string // one of stdout/dmesg/file (useful only for local VM)

	Hub_Addr string
	Hub_Key  string

	Dashboard_Addr string
	Dashboard_Key  string

	Syzkaller string   // path to syzkaller checkout (syz-manager will look for binaries in bin subdir)
	Type      string   // VM type (qemu, kvm, local)
	Count     int      // number of VMs (don't secify for adb, instead specify devices)
	Devices   []string // device IDs for adb
	Procs     int      // number of parallel processes inside of every VM

	Sandbox string // type of sandbox to use during fuzzing:
	// "none": don't do anything special (has false positives, e.g. due to killing init)
	// "setuid": impersonate into user nobody (65534), default
	// "namespace": create a new namespace for fuzzer using CLONE_NEWNS/CLONE_NEWNET/CLONE_NEWPID/etc,
	//	requires building kernel with CONFIG_NAMESPACES, CONFIG_UTS_NS, CONFIG_USER_NS, CONFIG_PID_NS and CONFIG_NET_NS.

	Filesystems  []string // a set of file systems under test
	Machine_Type string   // GCE machine type (e.g. "n1-highcpu-2")

	Odroid_Host_Addr  string // ip address of the host machine
	Odroid_Slave_Addr string // ip address of the Odroid board
	Odroid_Console    string // console device name (e.g. "/dev/ttyUSB0")
	Odroid_Hub_Bus    int    // host USB bus number for the USB hub
	Odroid_Hub_Device int    // host USB device number for the USB hub
	Odroid_Hub_Port   int    // port on the USB hub to which Odroid is connected

	Cover     bool // use kcov coverage (default: true)
	Leak      bool // do memory leak checking
	Reproduce bool // reproduce, localize and minimize crashers (on by default)

	Enable_Syscalls  []string
	Disable_Syscalls []string
	Suppressions     []string // don't save reports matching these regexps, but reboot VM after them
	Ignores          []string // completely ignore reports matching these regexps (don't save nor reboot)

	// Implementation details beyond this point.
	ParsedSuppressions []*regexp.Regexp `json:"-"`
	ParsedIgnores      []*regexp.Regexp `json:"-"`
}

func Parse(filename string) (*Config, map[int]bool, error) {
	if filename == "" {
		return nil, nil, fmt.Errorf("supply config in -config flag")
	}
	data, err := ioutil.ReadFile(filename)
	if err != nil {
		return nil, nil, fmt.Errorf("failed to read config file: %v", err)
	}
	return parse(data)
}

func parse(data []byte) (*Config, map[int]bool, error) {
	unknown, err := checkUnknownFields(data)
	if err != nil {
		return nil, nil, err
	}
	if unknown != "" {
		return nil, nil, fmt.Errorf("unknown field '%v' in config", unknown)
	}
	cfg := new(Config)
	cfg.Cover = true
	cfg.Reproduce = true
	cfg.Sandbox = "setuid"
	if err := json.Unmarshal(data, cfg); err != nil {
		return nil, nil, fmt.Errorf("failed to parse config file: %v", err)
	}
	if _, err := os.Stat(filepath.Join(cfg.Syzkaller, "bin/syz-fuzzer")); err != nil {
		return nil, nil, fmt.Errorf("bad config syzkaller param: can't find bin/syz-fuzzer")
	}
	if _, err := os.Stat(filepath.Join(cfg.Syzkaller, "bin/syz-executor")); err != nil {
		return nil, nil, fmt.Errorf("bad config syzkaller param: can't find bin/syz-executor")
	}
	if cfg.Http == "" {
		return nil, nil, fmt.Errorf("config param http is empty")
	}
	if cfg.Workdir == "" {
		return nil, nil, fmt.Errorf("config param workdir is empty")
	}
	if cfg.Vmlinux == "" {
		return nil, nil, fmt.Errorf("config param vmlinux is empty")
	}
	if cfg.Type == "" {
		return nil, nil, fmt.Errorf("config param type is empty")
	}
	switch cfg.Type {
	case "none":
		if cfg.Count != 0 {
			return nil, nil, fmt.Errorf("invalid config param count: %v, type \"none\" does not support param count", cfg.Count)
		}
		if cfg.Rpc == "" {
			return nil, nil, fmt.Errorf("config param rpc is empty (required for type \"none\")")
		}
		if len(cfg.Devices) != 0 {
			return nil, nil, fmt.Errorf("type %v does not support devices param", cfg.Type)
		}
	case "adb":
		if cfg.Count != 0 {
			return nil, nil, fmt.Errorf("don't specify count for adb, instead specify devices")
		}
		if len(cfg.Devices) == 0 {
			return nil, nil, fmt.Errorf("specify at least 1 adb device")
		}
		cfg.Count = len(cfg.Devices)
	case "odroid":
		if cfg.Count != 1 {
			return nil, nil, fmt.Errorf("no support for multiple Odroid devices yet, count should be 1")
		}
		if cfg.Odroid_Host_Addr == "" {
			return nil, nil, fmt.Errorf("config param odroid_host_addr is empty")
		}
		if cfg.Odroid_Slave_Addr == "" {
			return nil, nil, fmt.Errorf("config param odroid_slave_addr is empty")
		}
		if cfg.Odroid_Console == "" {
			return nil, nil, fmt.Errorf("config param odroid_console is empty")
		}
		if cfg.Odroid_Hub_Bus == 0 {
			return nil, nil, fmt.Errorf("config param odroid_hub_bus is empty")
		}
		if cfg.Odroid_Hub_Device == 0 {
			return nil, nil, fmt.Errorf("config param odroid_hub_device is empty")
		}
		if cfg.Odroid_Hub_Port == 0 {
			return nil, nil, fmt.Errorf("config param odroid_hub_port is empty")
		}
	case "gce":
		if cfg.Machine_Type == "" {
			return nil, nil, fmt.Errorf("machine_type parameter is empty (required for gce)")
		}
		fallthrough
	default:
		if cfg.Count <= 0 || cfg.Count > 1000 {
			return nil, nil, fmt.Errorf("invalid config param count: %v, want (1, 1000]", cfg.Count)
		}
		if len(cfg.Devices) != 0 {
			return nil, nil, fmt.Errorf("type %v does not support devices param", cfg.Type)
		}
	}
	if cfg.Rpc == "" {
		cfg.Rpc = "localhost:0"
	}
	if cfg.Procs <= 0 {
		cfg.Procs = 1
	}
	if cfg.Procs > 32 {
		return nil, nil, fmt.Errorf("config param procs has higher value '%v' then the max supported 32", cfg.Procs)
	}
	if cfg.Output == "" {
		if cfg.Type == "local" {
			cfg.Output = "none"
		} else {
			cfg.Output = "stdout"
		}
	}
	switch cfg.Output {
	case "none", "stdout", "dmesg", "file":
	default:
		return nil, nil, fmt.Errorf("config param output must contain one of none/stdout/dmesg/file")
	}
	switch cfg.Sandbox {
	case "none", "setuid", "namespace":
	default:
		return nil, nil, fmt.Errorf("config param sandbox must contain one of none/setuid/namespace")
	}

	wd, err := os.Getwd()
	if err != nil {
		return nil, nil, fmt.Errorf("failed to get wd: %v", err)
	}
	abs := func(path string) string {
		if path != "" && !filepath.IsAbs(path) {
			path = filepath.Join(wd, path)
		}
		return path
	}
	cfg.Workdir = abs(cfg.Workdir)
	cfg.Kernel = abs(cfg.Kernel)
	cfg.Vmlinux = abs(cfg.Vmlinux)
	cfg.Syzkaller = abs(cfg.Syzkaller)
	cfg.Initrd = abs(cfg.Initrd)
	cfg.Sshkey = abs(cfg.Sshkey)
	cfg.Bin = abs(cfg.Bin)

	syscalls, err := parseSyscalls(cfg)
	if err != nil {
		return nil, nil, err
	}

	if err := parseSuppressions(cfg); err != nil {
		return nil, nil, err
	}

	if cfg.Hub_Addr != "" {
		if cfg.Name == "" {
			return nil, nil, fmt.Errorf("hub_addr is set, but name is empty")
		}
		if cfg.Hub_Key == "" {
			return nil, nil, fmt.Errorf("hub_addr is set, but hub_key is empty")
		}
	}
	if cfg.Dashboard_Addr != "" {
		if cfg.Name == "" {
			return nil, nil, fmt.Errorf("dashboard_addr is set, but name is empty")
		}
		if cfg.Dashboard_Key == "" {
			return nil, nil, fmt.Errorf("dashboard_addr is set, but dashboard_key is empty")
		}
	}

	return cfg, syscalls, nil
}

func parseSyscalls(cfg *Config) (map[int]bool, error) {
	match := func(call *sys.Call, str string) bool {
		if str == call.CallName || str == call.Name {
			return true
		}
		if len(str) > 1 && str[len(str)-1] == '*' && strings.HasPrefix(call.Name, str[:len(str)-1]) {
			return true
		}
		return false
	}

	syscalls := make(map[int]bool)
	if len(cfg.Enable_Syscalls) != 0 {
		for _, c := range cfg.Enable_Syscalls {
			n := 0
			for _, call := range sys.Calls {
				if match(call, c) {
					syscalls[call.ID] = true
					n++
				}
			}
			if n == 0 {
				return nil, fmt.Errorf("unknown enabled syscall: %v", c)
			}
		}
	} else {
		for _, call := range sys.Calls {
			syscalls[call.ID] = true
		}
	}
	for _, c := range cfg.Disable_Syscalls {
		n := 0
		for _, call := range sys.Calls {
			if match(call, c) {
				delete(syscalls, call.ID)
				n++
			}
		}
		if n == 0 {
			return nil, fmt.Errorf("unknown disabled syscall: %v", c)
		}
	}
	// mmap is used to allocate memory.
	syscalls[sys.CallMap["mmap"].ID] = true

	return syscalls, nil
}

func parseSuppressions(cfg *Config) error {
	// Add some builtin suppressions.
	supp := append(cfg.Suppressions, []string{
		"panic: failed to start executor binary",
		"panic: executor failed: pthread_create failed",
		"panic: failed to create temp dir",
		"fatal error: runtime: out of memory",
		"fatal error: runtime: cannot allocate memory",
		"fatal error: unexpected signal during runtime execution", // presubmably OOM turned into SIGBUS
		"signal SIGBUS: bus error",                                // presubmably OOM turned into SIGBUS
		"Out of memory: Kill process .* \\(syz-fuzzer\\)",
		"lowmemorykiller: Killing 'syz-fuzzer'",
		//"INFO: lockdep is turned off", // printed by some sysrq that dumps scheduler state, but also on all lockdep reports
	}...)
	for _, s := range supp {
		re, err := regexp.Compile(s)
		if err != nil {
			return fmt.Errorf("failed to compile suppression '%v': %v", s, err)
		}
		cfg.ParsedSuppressions = append(cfg.ParsedSuppressions, re)
	}
	for _, ignore := range cfg.Ignores {
		re, err := regexp.Compile(ignore)
		if err != nil {
			return fmt.Errorf("failed to compile ignore '%v': %v", ignore, err)
		}
		cfg.ParsedIgnores = append(cfg.ParsedIgnores, re)
	}
	return nil
}

func CreateVMConfig(cfg *Config, index int) (*vm.Config, error) {
	if index < 0 || index >= cfg.Count {
		return nil, fmt.Errorf("invalid VM index %v (count %v)", index, cfg.Count)
	}
	workdir, err := fileutil.ProcessTempDir(cfg.Workdir)
	if err != nil {
		return nil, fmt.Errorf("failed to create instance temp dir: %v", err)
	}
	vmCfg := &vm.Config{
<<<<<<< HEAD
		Name:        fmt.Sprintf("%v-%v-%v", cfg.Type, cfg.Name, index),
		Index:       index,
		Workdir:     workdir,
		Bin:         cfg.Bin,
		BinArgs:     cfg.Bin_Args,
		Kernel:      cfg.Kernel,
		Cmdline:     cfg.Cmdline,
		Image:       cfg.Image,
		Initrd:      cfg.Initrd,
		Sshkey:      cfg.Sshkey,
		Executor:    filepath.Join(cfg.Syzkaller, "bin", "syz-executor"),
		Cpu:         cfg.Cpu,
		Mem:         cfg.Mem,
		Debug:       cfg.Debug,
		MachineType: cfg.Machine_Type,
		Filesystems: cfg.Filesystems,
=======
		Name:            fmt.Sprintf("%v-%v-%v", cfg.Type, cfg.Name, index),
		Index:           index,
		Workdir:         workdir,
		Bin:             cfg.Bin,
		BinArgs:         cfg.Bin_Args,
		Kernel:          cfg.Kernel,
		Cmdline:         cfg.Cmdline,
		Image:           cfg.Image,
		Initrd:          cfg.Initrd,
		Sshkey:          cfg.Sshkey,
		Executor:        filepath.Join(cfg.Syzkaller, "bin", "syz-executor"),
		Cpu:             cfg.Cpu,
		Mem:             cfg.Mem,
		Debug:           cfg.Debug,
		MachineType:     cfg.Machine_Type,
		OdroidHostAddr:  cfg.Odroid_Host_Addr,
		OdroidSlaveAddr: cfg.Odroid_Slave_Addr,
		OdroidConsole:   cfg.Odroid_Console,
		OdroidHubBus:    cfg.Odroid_Hub_Bus,
		OdroidHubDevice: cfg.Odroid_Hub_Device,
		OdroidHubPort:   cfg.Odroid_Hub_Port,
>>>>>>> a8ee9045
	}
	if len(cfg.Devices) != 0 {
		vmCfg.Device = cfg.Devices[index]
	}
	return vmCfg, nil
}

func checkUnknownFields(data []byte) (string, error) {
	// While https://github.com/golang/go/issues/15314 is not resolved
	// we don't have a better way than to enumerate all known fields.
	var fields = []string{
		"Name",
		"Http",
		"Rpc",
		"Workdir",
		"Vmlinux",
		"Kernel",
		"Tag",
		"Cmdline",
		"Image",
		"Cpu",
		"Mem",
		"Sshkey",
		"Bin",
		"Bin_Args",
		"Debug",
		"Output",
		"Hub_Addr",
		"Hub_Key",
		"Dashboard_Addr",
		"Dashboard_Key",
		"Syzkaller",
		"Type",
		"Count",
		"Devices",
		"Procs",
		"Cover",
		"Reproduce",
		"Sandbox",
		"Filesystems",
		"Leak",
		"Enable_Syscalls",
		"Disable_Syscalls",
		"Suppressions",
		"Ignores",
		"Initrd",
		"Machine_Type",
		"Odroid_Host_Addr",
		"Odroid_Slave_Addr",
		"Odroid_Console",
		"Odroid_Hub_Bus",
		"Odroid_Hub_Device",
		"Odroid_Hub_Port",
	}
	f := make(map[string]interface{})
	if err := json.Unmarshal(data, &f); err != nil {
		return "", fmt.Errorf("failed to parse config file: %v", err)
	}
	for k := range f {
		ok := false
		for _, k1 := range fields {
			if strings.ToLower(k) == strings.ToLower(k1) {
				ok = true
				break
			}
		}
		if !ok {
			return k, nil
		}
	}
	return "", nil
}<|MERGE_RESOLUTION|>--- conflicted
+++ resolved
@@ -338,24 +338,6 @@
 		return nil, fmt.Errorf("failed to create instance temp dir: %v", err)
 	}
 	vmCfg := &vm.Config{
-<<<<<<< HEAD
-		Name:        fmt.Sprintf("%v-%v-%v", cfg.Type, cfg.Name, index),
-		Index:       index,
-		Workdir:     workdir,
-		Bin:         cfg.Bin,
-		BinArgs:     cfg.Bin_Args,
-		Kernel:      cfg.Kernel,
-		Cmdline:     cfg.Cmdline,
-		Image:       cfg.Image,
-		Initrd:      cfg.Initrd,
-		Sshkey:      cfg.Sshkey,
-		Executor:    filepath.Join(cfg.Syzkaller, "bin", "syz-executor"),
-		Cpu:         cfg.Cpu,
-		Mem:         cfg.Mem,
-		Debug:       cfg.Debug,
-		MachineType: cfg.Machine_Type,
-		Filesystems: cfg.Filesystems,
-=======
 		Name:            fmt.Sprintf("%v-%v-%v", cfg.Type, cfg.Name, index),
 		Index:           index,
 		Workdir:         workdir,
@@ -377,7 +359,6 @@
 		OdroidHubBus:    cfg.Odroid_Hub_Bus,
 		OdroidHubDevice: cfg.Odroid_Hub_Device,
 		OdroidHubPort:   cfg.Odroid_Hub_Port,
->>>>>>> a8ee9045
 	}
 	if len(cfg.Devices) != 0 {
 		vmCfg.Device = cfg.Devices[index]
